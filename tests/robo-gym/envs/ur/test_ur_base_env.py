--- conflicted
+++ resolved
@@ -92,22 +92,11 @@
     env = gym.make(env_name, ip='robot-servers', fix_base=fix_base, fix_shoulder=fix_shoulder, fix_elbow=fix_elbow, 
                                                 fix_wrist_1=fix_wrist_1, fix_wrist_2=fix_wrist_2, fix_wrist_3=fix_wrist_3, ur_model=ur_model)
     state = env.reset()
-<<<<<<< HEAD
     initial_joint_positions = state[0:6]
-=======
-    
-    initial_joint_positions = state[0:6]
-
-    
->>>>>>> feb47157
     # Take 20 actions
     action = env.action_space.sample()
     for _ in range(20):
         state, _, _, _ = env.step(action)
-<<<<<<< HEAD
-=======
-    
->>>>>>> feb47157
     joint_positions = state[0:6]
 
     if fix_base:
