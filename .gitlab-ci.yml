--- conflicted
+++ resolved
@@ -92,12 +92,9 @@
     - docker-compose -f docker-compose-test-melodic.yml up -d
     - docker exec robo-gym pytest -m "not nightly"
     - docker-compose -f docker-compose-test-melodic.yml down
-<<<<<<< HEAD
   resource_group: test
-=======
-  except:
-    - /^docs.*$/
->>>>>>> 33785e51
+  except:
+    - /^docs.*$/
 
 short_test_environments_py36:
   <<: *short_test_environments_def
@@ -155,12 +152,9 @@
     - docker-compose -f docker-compose-test-melodic.yml up -d
     - docker exec robo-gym pytest
     - docker-compose -f docker-compose-test-melodic.yml down
-<<<<<<< HEAD
   resource_group: test
-=======
-  except:
-    - /^docs.*$/
->>>>>>> 33785e51
+  except:
+    - /^docs.*$/
 
 manual_full_test_environments_py36:
   <<: *full_test_environments_def
